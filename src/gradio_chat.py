# -*- coding: utf-8 -*-
"""
@author:XuMing(xuming624@qq.com)
@description:

A simplified Gradio demo for Deep Research with basic conversation interface.
"""

import time
import gradio as gr
from gradio import ChatMessage
from loguru import logger
from .config import get_config
from .deep_research import (
    deep_research_stream,
    generate_followup_questions,
    process_clarifications,
    write_final_report_stream,
    should_clarify_query
)


async def handle_research_progress(partial_result, thinking_msg, log_msg, conversation_state):
    """处理研究进度和状态更新的共同逻辑"""
    if partial_result.get("status_update"):
        status = partial_result.get("status_update")
        stage = partial_result.get("stage", "")

        # 跳过澄清相关的阶段
        if stage in ["analyzing_query", "clarification_needed", "awaiting_clarification"]:
            return None

        # 检查状态是否有变化
        if status != conversation_state["last_status"]:
            # 记录新状态
            conversation_state["last_status"] = status
            thinking_msg.content = status

            # 保存研究计划
            if stage == "plan_generated" and partial_result.get("research_plan"):
                research_plan = partial_result.get("research_plan")
                plan_text = "### 研究计划\n"
                for i, step in enumerate(research_plan):
                    step_id = step.get("step_id", i + 1)
                    description = step.get("description", "")
                    search_query = str(step.get("search_queries", []))
                    goal = step.get("goal", "")
                    plan_text += f"**步骤 {step_id}**: {description}\n- 查询: {search_query}\n- 目标: {goal}\n\n"

                log_msg.content += f"\n\n{plan_text}"
                return [thinking_msg, log_msg]

            # 更新日志消息
            timestamp = time.strftime('%H:%M:%S')
            log_msg.content += f"\n\n### [{timestamp}] {status}\n"

            # 显示当前研究计划步骤
            if partial_result.get("current_step"):
                current_step = partial_result.get("current_step")
                step_id = current_step.get("step_id", "")
                description = current_step.get("description", "")
                log_msg.content += f"\n**当前步骤 {step_id}**: {description}\n"

            # 显示当前查询
            if partial_result.get("current_queries"):
                queries = partial_result.get("current_queries")
                log_msg.content += "\n**当前并行查询**:\n"
                for i, q in enumerate(queries, 1):
                    log_msg.content += f"{i}. {q}\n"
            elif partial_result.get("step_query"):
                log_msg.content += f"\n**当前查询**: {partial_result.get('step_query')}\n"
            elif partial_result.get("current_query"):
                log_msg.content += f"\n**当前查询**: {partial_result.get('current_query')}\n"

            # 添加阶段详细信息
            if stage == "insights_found" and partial_result.get("formatted_new_learnings"):
                if partial_result.get("formatted_new_urls") and len(
                        partial_result.get("formatted_new_urls")) > 0:
                    log_msg.content += "\n\n**来源**:\n" + "\n".join(
                        partial_result.get("formatted_new_urls", [])[:3])

            elif stage == "step_completed" and partial_result.get("formatted_step_learnings"):
                log_msg.content += "\n**步骤总结**:\n" + "\n".join(
                    partial_result.get("formatted_step_learnings", []))

            elif stage == "analysis_completed" and partial_result.get("formatted_final_findings"):
                log_msg.content += "\n**主要发现**:\n" + "\n".join(
                    partial_result.get("formatted_final_findings", []))

                if partial_result.get("gaps"):
                    log_msg.content += "\n\n**研究空白**:\n- " + "\n- ".join(partial_result.get("gaps", []))

            # 添加进度信息
            if partial_result.get("progress"):
                progress = partial_result.get("progress")
                if "current_step" in progress and "total_steps" in progress:
                    log_msg.content += f"\n\n**进度**: 步骤 {progress['current_step']}/{progress['total_steps']}"
                    if "processed_queries" in progress:
                        log_msg.content += f", 已处理 {progress['processed_queries']} 个查询"

            return [thinking_msg, log_msg]
    return None


# Load configuration
config = get_config()


def run_gradio_demo():
    """Run a modern Gradio demo for Deep Research using ChatMessage"""

    # Conversation state (shared across functions)
    conversation_state = {
        "current_query": "",
        "needs_clarification": False,
        "questions": [],
        "waiting_for_clarification": False,
        "clarification_answers": {},
        "report_mode": True,  # 总是生成详细报告
        "show_details": True,  # 总是显示研究详情
        "last_status": "",  # 跟踪最后一个状态更新
<<<<<<< HEAD
        "search_source": "qdrant",  # 默认搜索提供商
=======
        "search_source": config.get("research", {}).get("search_source", "tavily"),
>>>>>>> 0a83d1e6
        "history_chat": []
    }

    async def research_with_thinking(message, history):
        """Process the query with progressive thinking steps shown in the UI"""
        if not message:
            yield history
            return
        search_source = conversation_state.get("search_source", "tavily")
        logger.debug(f"Starting research, message: {message}, history: {history}, search_source: {search_source}")

        # 重置最后状态
        conversation_state["last_status"] = ""

        # 提取历史对话中的用户输入
        history_context = ''
        for msg in history:
            if msg.get("role") == "user":
                q = 'Q:' + msg.get("content", "") + '\n'
                history_context += q

        # 记录历史对话到conversation_state
        conversation_state["history_context"] = history_context

        # Check if this is a clarification answer
        if conversation_state["waiting_for_clarification"]:
            async for response in handle_clarification_answer(message, history_context):
                yield response
            return

        # Start with a thinking message - only show the current step
        thinking_msg = ChatMessage(
            content="",
            metadata={"title": "_研究中_", "id": 0, "status": "pending"}
        )

        # 总是添加单独的研究日志消息
        log_msg = ChatMessage(
            content="## 研究过程详情\n\n_实时记录研究步骤和发现_",
            metadata={"title": "_研究日志_", "id": 100}
        )
        yield [thinking_msg, log_msg]

        # 在Gradio界面中告知用户我们正在分析查询
        thinking_msg.content = "分析查询需求中..."
        log_msg.content += "\n\n### 查询处理\n**操作**: 分析查询是否需要澄清\n"
        yield [thinking_msg, log_msg]

        # 需要在Gradio界面中检查是否需要澄清
        needs_clarification = await should_clarify_query(message, history_context)
        if needs_clarification:
            # 需要澄清，生成问题并等待用户回答
            thinking_msg.content = "生成澄清问题..."
            log_msg.content += "\n\n### 查询分析\n**结果**: 需要澄清\n"
            yield [thinking_msg, log_msg]

            followup_result = await generate_followup_questions(message, history_context)
            questions = followup_result.get("questions", [])

            if questions:
                # 保存问题和状态
                conversation_state["current_query"] = message
                conversation_state["questions"] = questions
                conversation_state["waiting_for_clarification"] = True

                # 显示问题给用户
                thinking_msg.content = "请回答以下问题，帮助我更好地理解您的查询:"
                for i, q in enumerate(questions, 1):
                    thinking_msg.content += f"\n{i}. {q.get('question', '')}"
                thinking_msg.metadata["status"] = "pending"

                log_msg.content += f"\n\n### 等待用户澄清\n**问题数**: {len(questions)}\n**问题**:\n"
                for i, q in enumerate(questions, 1):
                    log_msg.content += f"{i}. {q.get('question', '')}\n"

                yield [thinking_msg, log_msg]
                return  # 等待用户回答
            else:
                # 虽然需要澄清，但没有生成有效问题，继续研究
                thinking_msg.content = "无法生成有效的澄清问题，继续研究..."
                log_msg.content += "\n\n### 查询分析\n**结果**: 需要澄清但无有效问题\n"
                yield [thinking_msg, log_msg]
        else:
            # 不需要澄清，直接继续
            thinking_msg.content = "查询已足够清晰，开始研究..."
            log_msg.content += "\n\n### 查询分析\n**结果**: 查询清晰，无需澄清\n"
            yield [thinking_msg, log_msg]

        # 展示研究配置
        thinking_msg.content = "搜索相关信息中..."
        log_msg.content += f"\n\n### 研究配置\n**搜索提供商**: {search_source}\n"
        yield [thinking_msg, log_msg]

        # Track current plan and report for streaming
        report_active = False

        # Perform the research with streaming support
        async for partial_result in deep_research_stream(
                query=message,
                search_source=search_source,
                history_context=history_context
        ):
            # 处理研究进度和状态更新
            progress_update = await handle_research_progress(partial_result, thinking_msg, log_msg, conversation_state)
            if progress_update:
                yield progress_update

            # 处理流式报告块
            if "final_report_chunk" in partial_result and not report_active:
                # 第一次收到报告块，创建报告消息
                if not "report_msg" in locals():
                    report_msg = ChatMessage(
                        content="",
                        metadata={"title": "_研究报告_", "id": 2}
                    )
                    yield [thinking_msg, log_msg, report_msg]

                # 累积报告内容
                report_msg.content += partial_result["final_report_chunk"]
                yield [thinking_msg, log_msg, report_msg]

            # 从研究结果中直接获取最终报告
            elif "final_report" in partial_result and not report_active:
                report_active = True
                current_report = partial_result["final_report"]

                # 如果之前没有创建报告消息，则创建一个
                if not "report_msg" in locals():
                    report_msg = ChatMessage(
                        content=current_report,
                        metadata={"title": "_研究报告_", "id": 2}
                    )
                else:
                    # 确保报告内容是完整的
                    report_msg.content = current_report

                # Complete the thinking message
                thinking_msg.metadata["status"] = "done"

                log_msg.content += "\n\n### 研究完成\n**状态**: 生成了最终报告\n**时间**: " + time.strftime(
                    '%H:%M:%S')
                yield [thinking_msg, log_msg, report_msg]

                # We now have everything, so we can break
                break

        # If we didn't get a final report but finished research, generate the report
        if not report_active:
            # Get the final results
            result = partial_result  # Use the last result from the stream
            learnings = result.get("learnings", [])

            # Show synthesis progress
            thinking_msg.content = "正在整合研究结果和生成报告..."

            log_msg.content += "\n\n### 整合结果\n**状态**: 分析并整合所有收集的信息\n**发现数量**: " + str(
                len(learnings))
            yield [thinking_msg, log_msg]

            # Create report message
            report_msg = ChatMessage(
                content="正在生成详细报告...",
                metadata={"title": "_研究报告_", "id": 2}
            )
            yield [thinking_msg, log_msg, report_msg]

            # 清除最后状态，避免报告生成状态的重复
            conversation_state["last_status"] = ""

            # 直接生成报告，不需要额外的答案
            report_content = ""
            async for report_chunk in write_final_report_stream(
                    query=message,
                    context=learnings,
                    history_context=history_context
            ):
                report_content += report_chunk
                report_msg.content = report_content
                yield [thinking_msg, log_msg, report_msg]

            # Complete the thinking message
            thinking_msg.metadata["status"] = "done"

            log_msg.content += "\n\n### 研究结束\n**状态**: 全部完成\n**时间**: " + time.strftime('%H:%M:%S')
            yield [thinking_msg, log_msg, report_msg]

    async def handle_clarification_answer(message, history_context):
        """Process the user's answers to clarification questions"""
        # Reset the waiting flag
        conversation_state["waiting_for_clarification"] = False

        # Get the original query and questions
        query = conversation_state["current_query"]
        questions = conversation_state["questions"]

        # 重置最后状态
        conversation_state["last_status"] = ""

        # Start with a thinking message - only show current step
        thinking_msg = ChatMessage(
            content="解析您的澄清回答...",
            metadata={"title": "_处理中_", "id": 0, "status": "pending"}
        )

        # Always add a separate message for detailed logs
        log_msg = ChatMessage(
            content="## 澄清处理详情\n\n_处理用户回答的澄清问题_",
            metadata={"title": "_研究日志_", "id": 100}
        )
        log_msg.content += f"\n\n### 开始处理\n**原始查询**: {query}\n**用户回答**: {message}\n**时间**: {time.strftime('%H:%M:%S')}\n"
        yield [thinking_msg, log_msg]

        # Simple parsing - assume one answer per line or comma-separated
        lines = [line.strip() for line in message.split('\n') if line.strip()]
        if len(lines) < len(questions):
            # Try comma separation if not enough lines
            if ',' in message:
                lines = [ans.strip() for ans in message.split(',')]

        # Create a dictionary of responses
        user_responses = {}
        for i, q in enumerate(questions):
            key = q.get("key", f"q{i}")
            if i < len(lines) and lines[i]:
                user_responses[key] = lines[i]

        # Process the clarifications
        thinking_msg.content = "处理您的澄清..."

        log_msg.content += f"\n\n### 解析回答\n**解析结果**: 获取了 {len(user_responses)}/{len(questions)} 个回答\n"
        yield [thinking_msg, log_msg]

        # Use await directly with the async function
        clarification_result = await process_clarifications(
            query=query,
            user_responses=user_responses,
            all_questions=questions,
            history_context=history_context
        )

        # Get refined query
        refined_query = clarification_result.get("refined_query", query)

        log_msg.content += f"\n\n### 优化查询\n**原始查询**: {query}\n**优化查询**: {refined_query}\n"
        if clarification_result.get("assumptions"):
            log_msg.content += "**假设**:\n- " + "\n- ".join(clarification_result.get("assumptions"))
        yield [thinking_msg, log_msg]

        # Check if direct answer is available
        if not clarification_result.get("requires_search", True) and clarification_result.get("direct_answer"):
            direct_answer = clarification_result.get("direct_answer", "")

            # Complete the thinking message
            thinking_msg.metadata["status"] = "done"

            # Create answer message
            report_msg = ChatMessage(
                content=direct_answer,
                metadata={"title": "_研究报告_", "id": 2}
            )

            log_msg.content += f"\n\n### 直接回答\n**状态**: 查询可以直接回答，无需搜索\n**时间**: {time.strftime('%H:%M:%S')}\n"
            yield [thinking_msg, log_msg, report_msg]
            return

        # Show research progress
        thinking_msg.content = "基于您的澄清搜索信息..."

        log_msg.content += "\n\n### 开始研究\n**状态**: 需要进行搜索\n"
        yield [thinking_msg, log_msg]

        # Track current report for streaming
        report_active = False
        partial_result = {}

        # Perform the research with streaming
        async for partial_result in deep_research_stream(
                query=refined_query,
                user_clarifications=user_responses,
                search_source=conversation_state.get("search_source", "tavily"),
                history_context=history_context
        ):
            # 处理研究进度和状态更新
            progress_update = await handle_research_progress(partial_result, thinking_msg, log_msg, conversation_state)
            if progress_update:
                yield progress_update

            # 处理流式报告块
            if "final_report_chunk" in partial_result and not report_active:
                # 第一次收到报告块，创建报告消息
                if not "report_msg" in locals():
                    report_msg = ChatMessage(
                        content="",
                        metadata={"title": "_研究报告_", "id": 2}
                    )
                    yield [thinking_msg, log_msg, report_msg]

                # 累积报告内容
                report_msg.content += partial_result["final_report_chunk"]
                yield [thinking_msg, log_msg, report_msg]

            # 从研究结果中直接获取最终报告
            elif "final_report" in partial_result and not report_active:
                report_active = True
                current_report = partial_result["final_report"]

                # 如果之前没有创建报告消息，则创建一个
                if not "report_msg" in locals():
                    report_msg = ChatMessage(
                        content=current_report,
                        metadata={"title": "_研究报告_", "id": 2}
                    )
                else:
                    # 确保报告内容是完整的
                    report_msg.content = current_report

                # Complete the thinking message
                thinking_msg.metadata["status"] = "done"

                log_msg.content += "\n\n### 研究完成\n**状态**: 生成了最终报告\n**时间**: " + time.strftime(
                    '%H:%M:%S')
                yield [thinking_msg, log_msg, report_msg]

                # We now have everything, so we can break
                break

        # If we didn't get a final report but finished research, generate the report
        if not report_active:
            # Get the final results
            result = partial_result  # Use the last result from the stream
            learnings = result.get("learnings", [])

            # Show synthesis progress
            thinking_msg.content = "正在整合研究结果和生成报告..."

            log_msg.content += "\n\n### 整合结果\n**状态**: 分析并整合所有收集的信息\n**发现数量**: " + str(
                len(learnings))
            yield [thinking_msg, log_msg]

            # Create report message
            report_msg = ChatMessage(
                content="正在生成详细报告...",
                metadata={"title": "_研究报告_", "id": 2}
            )
            yield [thinking_msg, log_msg, report_msg]

            # 清除最后状态，避免报告生成状态的重复
            conversation_state["last_status"] = ""

            # 直接生成报告，不需要额外的答案
            report_content = ""
            async for report_chunk in write_final_report_stream(
                    query=refined_query,
                    context=learnings,
                    history_context=history_context
            ):
                report_content += report_chunk
                report_msg.content = report_content
                yield [thinking_msg, log_msg, report_msg]

            # Complete the thinking message
            thinking_msg.metadata["status"] = "done"

            log_msg.content += "\n\n### 研究结束\n**状态**: 全部完成\n**时间**: " + time.strftime('%H:%M:%S')
            yield [thinking_msg, log_msg, report_msg]

    # Create a modern interface using ChatInterface
    demo = gr.ChatInterface(
        fn=research_with_thinking,
        title="🔍 Deep Research",
        description="""使用此工具进行深度研究，我将搜索互联网为您找到回答。Powered by <a href="https://github.com/shibing624/deep-research" target="_blank">Deep Research</a> Made with ❤️ by <a href="https://github.com/shibing624" target="_blank">shibing624</a>""",
<<<<<<< HEAD
        additional_inputs=[
            gr.Dropdown(
                choices=["tavily", "serper", "mp_search","qdrant"],
                value="qdrant",
                label="搜索提供商",
                info="要使用的搜索引擎"
            )
        ],
=======
>>>>>>> 0a83d1e6
        examples=[
            ["特斯拉股票的最新行情?"],
            ["How does climate change affect biodiversity?"],
            ["中国2024年GDP增长了多少?"],
            ["Explain the differences between supervised and unsupervised machine learning."]
        ],
        type="messages"
    )

    # Launch the demo
    demo.queue()
    demo.launch(server_name="0.0.0.0", share=False)


if __name__ == "__main__":
    run_gradio_demo()<|MERGE_RESOLUTION|>--- conflicted
+++ resolved
@@ -119,11 +119,7 @@
         "report_mode": True,  # 总是生成详细报告
         "show_details": True,  # 总是显示研究详情
         "last_status": "",  # 跟踪最后一个状态更新
-<<<<<<< HEAD
-        "search_source": "qdrant",  # 默认搜索提供商
-=======
         "search_source": config.get("research", {}).get("search_source", "tavily"),
->>>>>>> 0a83d1e6
         "history_chat": []
     }
 
@@ -495,17 +491,14 @@
         fn=research_with_thinking,
         title="🔍 Deep Research",
         description="""使用此工具进行深度研究，我将搜索互联网为您找到回答。Powered by <a href="https://github.com/shibing624/deep-research" target="_blank">Deep Research</a> Made with ❤️ by <a href="https://github.com/shibing624" target="_blank">shibing624</a>""",
-<<<<<<< HEAD
         additional_inputs=[
             gr.Dropdown(
                 choices=["tavily", "serper", "mp_search","qdrant"],
-                value="qdrant",
+                value="tavily",
                 label="搜索提供商",
                 info="要使用的搜索引擎"
             )
         ],
-=======
->>>>>>> 0a83d1e6
         examples=[
             ["特斯拉股票的最新行情?"],
             ["How does climate change affect biodiversity?"],
